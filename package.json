{
  "name": "archivebox",
<<<<<<< HEAD
  "version": "0.4.14",
=======
  "version": "0.4.20",
>>>>>>> 104b6e2a
  "description": "ArchiveBox: The self-hosted internet archive",
  "author": "Nick Sweeting <archivebox-npm@sweeting.me>",
  "license": "MIT",
  "scripts": {
    "archivebox": "./bin/archive"
  },
  "bin": {
<<<<<<< HEAD
    "archivebox": "./bin/archive"
=======
    "archivebox-node": "./bin/archive",
    "single-file": "./node_modules/.bin/single-file",
    "readability-extractor": "./node_modules/.bin/readability-extractor"
>>>>>>> 104b6e2a
  },
  "dependencies": {
    "readability-extractor": "git+https://github.com/pirate/readability-extractor.git",
    "single-file": "git+https://github.com/gildas-lormeau/SingleFile.git"
  }
}<|MERGE_RESOLUTION|>--- conflicted
+++ resolved
@@ -1,10 +1,6 @@
 {
   "name": "archivebox",
-<<<<<<< HEAD
-  "version": "0.4.14",
-=======
   "version": "0.4.20",
->>>>>>> 104b6e2a
   "description": "ArchiveBox: The self-hosted internet archive",
   "author": "Nick Sweeting <archivebox-npm@sweeting.me>",
   "license": "MIT",
@@ -12,13 +8,9 @@
     "archivebox": "./bin/archive"
   },
   "bin": {
-<<<<<<< HEAD
-    "archivebox": "./bin/archive"
-=======
     "archivebox-node": "./bin/archive",
     "single-file": "./node_modules/.bin/single-file",
     "readability-extractor": "./node_modules/.bin/readability-extractor"
->>>>>>> 104b6e2a
   },
   "dependencies": {
     "readability-extractor": "git+https://github.com/pirate/readability-extractor.git",
