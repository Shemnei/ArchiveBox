__package__ = 'archivebox.index'

from datetime import datetime
from typing import List, Optional, Iterator, Mapping
from pathlib import Path

from django.db.models import Model
from django.utils.html import format_html, mark_safe
from collections import defaultdict

from .schema import Link
from ..system import atomic_write
from ..logging_util import printable_filesize
from ..util import (
    enforce_types,
    ts_to_date,
    urlencode,
    htmlencode,
    urldecode,
)
from ..config import (
    OUTPUT_DIR,
    VERSION,
    GIT_SHA,
    FOOTER_INFO,
    HTML_INDEX_FILENAME,
    SAVE_ARCHIVE_DOT_ORG,
)

MAIN_INDEX_TEMPLATE = 'static_index.html'
MINIMAL_INDEX_TEMPLATE = 'minimal_index.html'
LINK_DETAILS_TEMPLATE = 'snapshot.html'
TITLE_LOADING_MSG = 'Not yet archived...'


### Main Links Index

@enforce_types
def parse_html_main_index(out_dir: Path=OUTPUT_DIR) -> Iterator[str]:
    """parse an archive index html file and return the list of urls"""

    index_path = Path(out_dir) / HTML_INDEX_FILENAME
    if index_path.exists():
        with open(index_path, 'r', encoding='utf-8') as f:
            for line in f:
                if 'class="link-url"' in line:
                    yield line.split('"')[1]
    return ()

@enforce_types
def generate_index_from_snapshots(snapshots: List[Model], with_headers: bool):
    if with_headers:
        output = main_index_template(snapshots)
    else:
        output = main_index_template(snapshots, template=MINIMAL_INDEX_TEMPLATE)
    return output

@enforce_types
def main_index_template(snapshots: List[Model], template: str=MAIN_INDEX_TEMPLATE) -> str:
    """render the template for the entire main index"""

    return render_django_template(template, {
        'version': VERSION,
        'git_sha': GIT_SHA,
        'num_snapshots': str(len(snapshots)),
        'date_updated': datetime.now().strftime('%Y-%m-%d'),
        'time_updated': datetime.now().strftime('%Y-%m-%d %H:%M'),
        'snapshots': snapshots,
        'FOOTER_INFO': FOOTER_INFO,
    })


### Link Details Index

@enforce_types
def write_html_snapshot_details(snapshot: Model, out_dir: Optional[str]=None) -> None:
    out_dir = out_dir or snapshot.snapshot_dir

    rendered_html = snapshot_details_template(snapshot)
    atomic_write(str(Path(out_dir) / HTML_INDEX_FILENAME), rendered_html)


@enforce_types
def snapshot_details_template(snapshot: Model) -> str:

    from ..extractors.wget import wget_output_path

    return render_django_template(LINK_DETAILS_TEMPLATE, {
        **snapshot.as_json(),
        **snapshot.canonical_outputs(),
        'title': htmlencode(
            snapshot.title
            or (snapshot.base_url if snapshot.is_archived else TITLE_LOADING_MSG)
        ),
        'url_str': htmlencode(urldecode(snapshot.base_url)),
        'archive_url': urlencode(
            wget_output_path(snapshot)
            or (snapshot.domain if snapshot.is_archived else '')
        ) or 'about:blank',
<<<<<<< HEAD
        'extension': snapshot.extension or 'html',
        'tags': snapshot.tags_str() or "untagged",
        'size': printable_filesize(snapshot.archive_size) if snapshot.archive_size else 'pending',
        'status': 'archived' if snapshot.is_archived else 'not yet archived',
        'status_color': 'success' if snapshot.is_archived else 'danger',
        'oldest_archive_date': ts_to_date(snapshot.oldest_archive_date),
=======
        'extension': link.extension or 'html',
        'tags': link.tags or 'untagged',
        'size': printable_filesize(link.archive_size) if link.archive_size else 'pending',
        'status': 'archived' if link.is_archived else 'not yet archived',
        'status_color': 'success' if link.is_archived else 'danger',
        'oldest_archive_date': ts_to_date(link.oldest_archive_date),
        'SAVE_ARCHIVE_DOT_ORG': SAVE_ARCHIVE_DOT_ORG,
>>>>>>> 7d0f5653
    })

@enforce_types
def render_django_template(template: str, context: Mapping[str, str]) -> str:
    """render a given html template string with the given template content"""
    from django.template.loader import render_to_string

    return render_to_string(template, context)


def snapshot_icons(snapshot) -> str:
    from core.models import EXTRACTORS

    # start = datetime.now()

    archive_results = snapshot.archiveresult_set.filter(status="succeeded")
    path = snapshot.archive_path
    canon = snapshot.canonical_outputs()
    output = ""
    output_template = '<a href="/{}/{}" class="exists-{}" title="{}">{}</a> &nbsp;'
    icons = {
        "singlefile": "❶",
        "wget": "🆆",
        "dom": "🅷",
        "pdf": "📄",
        "screenshot": "💻",
        "media": "📼",
        "git": "🅶",
        "archive_org": "🏛",
        "readability": "🆁",
        "mercury": "🅼",
        "warc": "📦"
    }
    exclude = ["favicon", "title", "headers", "archive_org"]
    # Missing specific entry for WARC

    extractor_outputs = defaultdict(lambda: None)
    for extractor, _ in EXTRACTORS:
        for result in archive_results:
            if result.extractor == extractor and result:
                extractor_outputs[extractor] = result

    for extractor, _ in EXTRACTORS:
        if extractor not in exclude:
            existing = extractor_outputs[extractor] and extractor_outputs[extractor].status == 'succeeded' and extractor_outputs[extractor].output
            # Check filesystsem to see if anything is actually present (too slow, needs optimization/caching)
            # if existing:
            #     existing = (Path(path) / existing)
            #     if existing.is_file():
            #         existing = True
            #     elif existing.is_dir():
            #         existing = any(existing.glob('*.*'))
            output += format_html(output_template, path, canon[f"{extractor}_path"], str(bool(existing)),
                                         extractor, icons.get(extractor, "?"))
        if extractor == "wget":
            # warc isn't technically it's own extractor, so we have to add it after wget
            
            # get from db (faster but less thurthful)
            exists = extractor_outputs[extractor] and extractor_outputs[extractor].status == 'succeeded' and extractor_outputs[extractor].output
            # get from filesystem (slower but more accurate)
            # exists = list((Path(path) / canon["warc_path"]).glob("*.warc.gz"))
            output += format_html(output_template, 'warc/', canon["warc_path"], str(bool(exists)), "warc", icons.get("warc", "?"))

        if extractor == "archive_org":
            # The check for archive_org is different, so it has to be handled separately

            # get from db (faster)
            exists = extractor_outputs[extractor] and extractor_outputs[extractor].status == 'succeeded' and extractor_outputs[extractor].output
            # get from filesystem (slower)
            # target_path = Path(path) / "archive.org.txt"
            # exists = target_path.exists()
            output += '<a href="{}" class="exists-{}" title="{}">{}</a> '.format(canon["archive_org_path"], str(exists),
                                                                                        "archive_org", icons.get("archive_org", "?"))

    result = format_html('<span class="files-icons" style="font-size: 1.1em; opacity: 0.8; min-width: 240px; display: inline-block">{}<span>', mark_safe(output))
    # end = datetime.now()
    # print(((end - start).total_seconds()*1000) // 1, 'ms')
    return result<|MERGE_RESOLUTION|>--- conflicted
+++ resolved
@@ -97,22 +97,13 @@
             wget_output_path(snapshot)
             or (snapshot.domain if snapshot.is_archived else '')
         ) or 'about:blank',
-<<<<<<< HEAD
         'extension': snapshot.extension or 'html',
-        'tags': snapshot.tags_str() or "untagged",
+        'tags': snapshot.tags_str() or 'untagged',
         'size': printable_filesize(snapshot.archive_size) if snapshot.archive_size else 'pending',
         'status': 'archived' if snapshot.is_archived else 'not yet archived',
         'status_color': 'success' if snapshot.is_archived else 'danger',
         'oldest_archive_date': ts_to_date(snapshot.oldest_archive_date),
-=======
-        'extension': link.extension or 'html',
-        'tags': link.tags or 'untagged',
-        'size': printable_filesize(link.archive_size) if link.archive_size else 'pending',
-        'status': 'archived' if link.is_archived else 'not yet archived',
-        'status_color': 'success' if link.is_archived else 'danger',
-        'oldest_archive_date': ts_to_date(link.oldest_archive_date),
         'SAVE_ARCHIVE_DOT_ORG': SAVE_ARCHIVE_DOT_ORG,
->>>>>>> 7d0f5653
     })
 
 @enforce_types
