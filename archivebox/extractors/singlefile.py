--- conflicted
+++ resolved
@@ -51,15 +51,11 @@
     browser_args = '--browser-args={}'.format(json.dumps(browser_args[1:]))
     # later options take precedence
     options = [
+        '--browser-executable-path={}'.format(CHROME_BINARY),
+        *(["--browser-cookies-file={}".format(COOKIES_FILE)] if COOKIES_FILE else []),
+        browser_args,
         *SINGLEFILE_ARGS,
-<<<<<<< HEAD
         *SINGLEFILE_EXTRA_ARGS,
-=======
-        *(["--browser-cookies-file={}".format(COOKIES_FILE)] if COOKIES_FILE else []),
-        '--browser-executable-path={}'.format(CHROME_BINARY),
->>>>>>> 1d49bee9
-        browser_args,
-        '--browser-executable-path={}'.format(CHROME_BINARY),
     ]
     cmd = [
         DEPENDENCIES['SINGLEFILE_BINARY']['path'],
