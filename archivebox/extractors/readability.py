__package__ = 'archivebox.extractors'

from pathlib import Path
from tempfile import NamedTemporaryFile

from typing import Optional
import json

from django.db.models import Model

from ..index.schema import ArchiveResult, ArchiveError
from ..system import run, atomic_write
from ..util import (
    enforce_types,
    download_url,
    is_static_file,
    
)
from ..config import (
    TIMEOUT,
    CURL_BINARY,
    SAVE_READABILITY,
    DEPENDENCIES,
    READABILITY_VERSION,
)
from ..logging_util import TimedProgress

@enforce_types
def get_html(snapshot: Model, path: Path) -> str:
    """
    Try to find wget, singlefile and then dom files.
    If none is found, download the url again.
    """
    canonical = snapshot.canonical_outputs()
    abs_path = path.absolute()
    sources = [canonical["singlefile_path"], canonical["wget_path"], canonical["dom_path"]]
    document = None
    for source in sources:
        try:
            with open(abs_path / source, "r") as f:
                document = f.read()
                break
        except (FileNotFoundError, TypeError):
            continue
    if document is None:
        return download_url(snapshot.url)
    else:
        return document

@enforce_types
<<<<<<< HEAD
def should_save_readability(snapshot: Model, out_dir: Optional[str]=None) -> bool:
    out_dir = out_dir or snapshot.link_dir
    if is_static_file(snapshot.url):
        return False

    output = Path(out_dir or snapshot.snapshot_dir) / 'readability'
    return SAVE_READABILITY and READABILITY_VERSION and (not output.exists())
=======
def should_save_readability(link: Link, out_dir: Optional[str]=None, overwrite: Optional[bool]=False) -> bool:
    if is_static_file(link.url):
        return False

    out_dir = out_dir or Path(link.link_dir)
    if not overwrite and (out_dir / 'readability').exists():
        return False

    return SAVE_READABILITY
>>>>>>> cddbd8f6


@enforce_types
def save_readability(snapshot: Model, out_dir: Optional[str]=None, timeout: int=TIMEOUT) -> ArchiveResult:
    """download reader friendly version using @mozilla/readability"""

    out_dir = Path(out_dir or snapshot.snapshot_dir)
    output_folder = out_dir.absolute() / "readability"
    output = str(output_folder)

    # Readability Docs: https://github.com/mozilla/readability

    status = 'succeeded'
    # fake command to show the user so they have something to try debugging if get_html fails
    cmd = [
        CURL_BINARY,
        snapshot.url
    ]
    readability_content = None
    timer = TimedProgress(timeout, prefix='      ')
    try:
        document = get_html(snapshot, out_dir)
        temp_doc = NamedTemporaryFile(delete=False)
        temp_doc.write(document.encode("utf-8"))
        temp_doc.close()

        cmd = [
            DEPENDENCIES['READABILITY_BINARY']['path'],
            temp_doc.name
        ]

        result = run(cmd, cwd=out_dir, timeout=timeout)
        result_json = json.loads(result.stdout)
        output_folder.mkdir(exist_ok=True)
        readability_content = result_json.pop("textContent") 
        atomic_write(str(output_folder / "content.html"), result_json.pop("content"))
        atomic_write(str(output_folder / "content.txt"), readability_content)
        atomic_write(str(output_folder / "article.json"), result_json)

        # parse out number of files downloaded from last line of stderr:
        #  "Downloaded: 76 files, 4.0M in 1.6s (2.52 MB/s)"
        output_tail = [
            line.strip()
            for line in (result.stdout + result.stderr).decode().rsplit('\n', 3)[-3:]
            if line.strip()
        ]
        hints = (
            'Got readability response code: {}.'.format(result.returncode),
            *output_tail,
        )

        # Check for common failure cases
        if (result.returncode > 0):
            raise ArchiveError('Readability was not able to archive the page', hints)
    except (Exception, OSError) as err:
        status = 'failed'
        output = err
    finally:
        timer.end()

    return ArchiveResult(
        cmd=cmd,
        pwd=str(out_dir),
        cmd_version=READABILITY_VERSION,
        output=output,
        status=status,
        index_texts= [readability_content] if readability_content else [],
        **timer.stats,  
    )<|MERGE_RESOLUTION|>--- conflicted
+++ resolved
@@ -25,6 +25,7 @@
 )
 from ..logging_util import TimedProgress
 
+
 @enforce_types
 def get_html(snapshot: Model, path: Path) -> str:
     """
@@ -47,26 +48,20 @@
     else:
         return document
 
+
+# output = 'readability/'
+
 @enforce_types
-<<<<<<< HEAD
-def should_save_readability(snapshot: Model, out_dir: Optional[str]=None) -> bool:
+def should_save_readability(snapshot: Model, overwrite: Optional[bool]=False, out_dir: Optional[str]=None) -> bool:
     out_dir = out_dir or snapshot.link_dir
     if is_static_file(snapshot.url):
         return False
 
     output = Path(out_dir or snapshot.snapshot_dir) / 'readability'
-    return SAVE_READABILITY and READABILITY_VERSION and (not output.exists())
-=======
-def should_save_readability(link: Link, out_dir: Optional[str]=None, overwrite: Optional[bool]=False) -> bool:
-    if is_static_file(link.url):
+    if not overwrite and output.exists():
         return False
 
-    out_dir = out_dir or Path(link.link_dir)
-    if not overwrite and (out_dir / 'readability').exists():
-        return False
-
-    return SAVE_READABILITY
->>>>>>> cddbd8f6
+    return SAVE_READABILITY and READABILITY_VERSION
 
 
 @enforce_types
