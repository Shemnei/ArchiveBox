# This is the Dockerfile for ArchiveBox, it bundles the following dependencies:
#     python3, ArchiveBox, curl, wget, git, chromium, youtube-dl, single-file
# Usage:
#     docker build . -t archivebox --no-cache
#     docker run -v "$PWD/data":/data archivebox init
#     docker run -v "$PWD/data":/data archivebox add 'https://example.com'
#     docker run -v "$PWD/data":/data -it archivebox manage createsuperuser
#     docker run -v "$PWD/data":/data -p 8000:8000 archivebox server

FROM python:3.8-slim-buster

LABEL name="archivebox" \
    maintainer="Nick Sweeting <archivebox-docker@sweeting.me>" \
    description="All-in-one personal internet archiving container" \
    homepage="https://github.com/pirate/ArchiveBox" \
    documentation="https://github.com/pirate/ArchiveBox/wiki/Docker#docker"

# System-level base config
ENV TZ=UTC \
    LANGUAGE=en_US:en \
    LC_ALL=C.UTF-8 \
    LANG=C.UTF-8 \
    PYTHONIOENCODING=UTF-8 \
    PYTHONUNBUFFERED=1 \
    DEBIAN_FRONTEND=noninteractive \
    APT_KEY_DONT_WARN_ON_DANGEROUS_USAGE=1

# Application-level base config
ENV CODE_DIR=/app \
    VENV_PATH=/venv \
    DATA_DIR=/data \
    NODE_DIR=/node \
    ARCHIVEBOX_USER="archivebox"

# Create non-privileged user for archivebox and chrome
RUN groupadd --system $ARCHIVEBOX_USER \
    && useradd --system --create-home --gid $ARCHIVEBOX_USER --groups audio,video $ARCHIVEBOX_USER

# Install system dependencies
RUN apt-get update -qq \
    && apt-get install -qq -y --no-install-recommends \
        apt-transport-https ca-certificates gnupg2 zlib1g-dev \
        dumb-init gosu unzip curl \
    && rm -rf /var/lib/apt/lists/*

# Install apt dependencies
RUN apt-get update -qq \
    && apt-get install -qq -y --no-install-recommends \
        wget curl chromium git ffmpeg youtube-dl \
        fontconfig fonts-ipafont-gothic fonts-wqy-zenhei fonts-thai-tlwg fonts-kacst fonts-symbola fonts-noto fonts-freefont-ttf \
    && rm -rf /var/lib/apt/lists/*

<<<<<<< HEAD
RUN wget -qO - https://github.com/pirate/readability-extractor/archive/master.zip > readability.zip \
    && unzip -q readability.zip \
    && npm install --prefix readability-extractor-master --production > /dev/null 2>&1 \
    && chmod +x readability-extractor-master/readability-extractor

# Run everything from here on out as non-privileged user
RUN groupadd --system archivebox \
    && useradd --system --create-home --gid archivebox --groups audio,video archivebox
=======
# Install Node environment
RUN curl -s https://deb.nodesource.com/gpgkey/nodesource.gpg.key | apt-key add - \
    && echo 'deb https://deb.nodesource.com/node_14.x buster main' >> /etc/apt/sources.list \
    && apt-get update -qq \
    && apt-get install -qq -y --no-install-recommends \
        nodejs \
    && rm -rf /var/lib/apt/lists/*
>>>>>>> 601e1543

# Install Python dependencies
WORKDIR "$CODE_DIR"
ENV PATH="${PATH}:$VENV_PATH/bin"
RUN python -m venv --clear --symlinks "$VENV_PATH" \
    && pip install --upgrade --quiet pip setuptools
ADD ./archivebox.egg-info/requires.txt "$CODE_DIR/archivebox.egg-info/requires.txt"
RUN apt-get update -qq \
    && apt-get install -qq -y --no-install-recommends \
        build-essential python-dev python3-dev \
    && grep -B 1000 -E '^$' "$CODE_DIR/archivebox.egg-info/requires.txt" | pip install --quiet -r /dev/stdin \
    && apt-get purge -y build-essential python-dev python3-dev \
    && apt-get autoremove -y \
    && rm -rf /var/lib/apt/lists/*

# Install Node dependencies
WORKDIR "$NODE_DIR"
ENV PATH="${PATH}:$NODE_DIR/node_modules/.bin" \
    npm_config_loglevel=error
RUN npm install -g npm
ADD ./package.json ./package.json
RUN npm install

# Install ArchiveBox Python package
WORKDIR "$CODE_DIR"
ADD . "$CODE_DIR"
RUN pip install -e .

# Setup ArchiveBox runtime config
WORKDIR "$DATA_DIR"
ENV IN_DOCKER=True \
    CHROME_SANDBOX=False \
<<<<<<< HEAD
    USE_SINGLEFILE="true" \
    SINGLEFILE_BINARY="$EXTRA_PATH/SingleFile-master/cli/single-file" \
    USE_READABILITY="true" \
    READABILITY_BINARY="$EXTRA_PATH/readability-extractor-master/readability-extractor"
=======
    CHROME_BINARY="chromium" \
    SINGLEFILE_BINARY="$NODE_DIR/node_modules/.bin/single-file" \
    READABILITY_BINARY="$NODE_DIR/node_modules/.bin/readability-extractor"

# Print version for nice docker finish summary
RUN archivebox version
>>>>>>> 601e1543

# Open up the interfaces to the outside world
VOLUME "$DATA_DIR"
VOLUME "$CODE_DIR"
EXPOSE 8000

ENTRYPOINT ["dumb-init", "--", "/app/bin/docker_entrypoint.sh"]
CMD ["archivebox", "server", "0.0.0.0:8000"]<|MERGE_RESOLUTION|>--- conflicted
+++ resolved
@@ -50,16 +50,6 @@
         fontconfig fonts-ipafont-gothic fonts-wqy-zenhei fonts-thai-tlwg fonts-kacst fonts-symbola fonts-noto fonts-freefont-ttf \
     && rm -rf /var/lib/apt/lists/*
 
-<<<<<<< HEAD
-RUN wget -qO - https://github.com/pirate/readability-extractor/archive/master.zip > readability.zip \
-    && unzip -q readability.zip \
-    && npm install --prefix readability-extractor-master --production > /dev/null 2>&1 \
-    && chmod +x readability-extractor-master/readability-extractor
-
-# Run everything from here on out as non-privileged user
-RUN groupadd --system archivebox \
-    && useradd --system --create-home --gid archivebox --groups audio,video archivebox
-=======
 # Install Node environment
 RUN curl -s https://deb.nodesource.com/gpgkey/nodesource.gpg.key | apt-key add - \
     && echo 'deb https://deb.nodesource.com/node_14.x buster main' >> /etc/apt/sources.list \
@@ -67,7 +57,6 @@
     && apt-get install -qq -y --no-install-recommends \
         nodejs \
     && rm -rf /var/lib/apt/lists/*
->>>>>>> 601e1543
 
 # Install Python dependencies
 WORKDIR "$CODE_DIR"
@@ -100,19 +89,14 @@
 WORKDIR "$DATA_DIR"
 ENV IN_DOCKER=True \
     CHROME_SANDBOX=False \
-<<<<<<< HEAD
-    USE_SINGLEFILE="true" \
-    SINGLEFILE_BINARY="$EXTRA_PATH/SingleFile-master/cli/single-file" \
-    USE_READABILITY="true" \
-    READABILITY_BINARY="$EXTRA_PATH/readability-extractor-master/readability-extractor"
-=======
     CHROME_BINARY="chromium" \
+    USE_SINGLEFILE=True \
     SINGLEFILE_BINARY="$NODE_DIR/node_modules/.bin/single-file" \
+    USE_READABILITY=True \
     READABILITY_BINARY="$NODE_DIR/node_modules/.bin/readability-extractor"
 
 # Print version for nice docker finish summary
 RUN archivebox version
->>>>>>> 601e1543
 
 # Open up the interfaces to the outside world
 VOLUME "$DATA_DIR"
