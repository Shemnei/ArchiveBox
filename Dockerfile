# This is the Dockerfile for ArchiveBox, it includes the following major pieces:
#     git, curl, wget, python3, youtube-dl, google-chrome-stable, ArchiveBox
# Usage:
<<<<<<< HEAD
#     docker build . -t archivebox:latest
#     docker run -v=./data:/data archivebox:latest init
#     docker run -v=./data:/data archivebox:latest add 'https://example.com'
# Documentation:
#     https://github.com/pirate/ArchiveBox/wiki/Docker#docker

FROM python:3.8-slim-buster
LABEL name="archivebox" \
      maintainer="Nick Sweeting <archivebox-git@sweeting.me>" \
      version="0.4.3" \
      description="All-in-one personal internet archiving container"
=======
#     docker build github.com/pirate/ArchiveBox -t archivebox
#     echo 'https://example.com' | docker run -i -v ./data:/data archivebox /bin/archive
#     docker run -v ./data:/data archivebox /bin/archive 'https://example.com/some/rss/feed.xml'
# Documentation:
#     https://github.com/pirate/ArchiveBox/wiki/Docker#docker

# TODO: bump to latest chrome and node version, confirm chrome doesn't hang on simple pages

FROM node:11-slim
LABEL maintainer="Nick Sweeting <archivebox-git@sweeting.me>"
>>>>>>> 10799e40

ENV LANG=C.UTF-8 \
    LANGUAGE=en_US:en \
    LC_ALL=C.UTF-8 \
    PYTHONIOENCODING=UTF-8 \
    PYTHONUNBUFFERED=1 \
    APT_KEY_DONT_WARN_ON_DANGEROUS_USAGE=1 \
    CODE_PATH=/app \
    VENV_PATH=/venv \
    DATA_PATH=/data

# Install latest chrome package and fonts to support major charsets (Chinese, Japanese, Arabic, Hebrew, Thai and a few others)
RUN echo 'debconf debconf/frontend select Noninteractive' | debconf-set-selections \
    && apt-get update -qq \
    && apt-get install -qq -y --no-install-recommends \
       apt-transport-https ca-certificates apt-utils gnupg gnupg2 libgconf-2-4 zlib1g-dev dumb-init \
       wget curl youtube-dl jq git ffmpeg avconv \
    && curl -sSL https://dl.google.com/linux/linux_signing_key.pub | apt-key add - \
    && echo "deb https://dl.google.com/linux/chrome/deb/ stable main" > /etc/apt/sources.list.d/google-chrome.list \
    && apt-get update \
    && apt-get install -qq -y --no-install-recommends \
       google-chrome-stable \
       fontconfig \
       fonts-ipafont-gothic \
       fonts-wqy-zenhei \
       fonts-thai-tlwg \
       fonts-kacst \
       fonts-symbola \
       fonts-noto \
       fonts-freefont-ttf \
    && rm -rf /var/lib/apt/lists/*

# Add user so we don't need --no-sandbox to run chrome
RUN groupadd -r archivebox && useradd -r -g archivebox -G audio,video archivebox \
    && mkdir -p /home/archivebox/Downloads \
    && chown -R archivebox:archivebox /home/archivebox

WORKDIR "$CODE_PATH"
ADD . "$CODE_PATH"
VOLUME "$CODE_PATH"
RUN chown -R archivebox:archivebox "$CODE_PATH"

<<<<<<< HEAD
ENV PATH="$VENV_PATH/bin:${PATH}"
RUN python --version \
    && python -m venv "$VENV_PATH" \
    && pip install --upgrade pip \
    && pip install -e . \
    && chown -R archivebox:archivebox "$VENV_PATH"
=======
# Install the ArchiveBox repository and pip requirements
COPY . /home/pptruser/app
RUN mkdir -p /data \
    && chown -R pptruser:pptruser /data \
    && ln -s /data /home/pptruser/app/archivebox/output \
    && ln -s /home/pptruser/app/bin/* /bin/ \
    && ln -s /home/pptruser/app/bin/archivebox /bin/archive \
    && chown -R pptruser:pptruser /home/pptruser/app/archivebox
    # && pip3 install -r /home/pptruser/app/archivebox/requirements.txt
>>>>>>> 10799e40

WORKDIR "$DATA_PATH"
VOLUME "$DATA_PATH"
RUN chown -R archivebox:archivebox "$DATA_PATH"

# Run everything from here on out as non-privileged user
USER archivebox
ENV CHROME_BINARY=google-chrome \
    CHROME_SANDBOX=False \
    OUTPUT_DIR="$DATA_PATH"

RUN archivebox version

ENTRYPOINT ["dumb-init", "--"]
CMD ["archivebox"]<|MERGE_RESOLUTION|>--- conflicted
+++ resolved
@@ -1,34 +1,22 @@
 # This is the Dockerfile for ArchiveBox, it includes the following major pieces:
 #     git, curl, wget, python3, youtube-dl, google-chrome-stable, ArchiveBox
 # Usage:
-<<<<<<< HEAD
 #     docker build . -t archivebox:latest
-#     docker run -v=./data:/data archivebox:latest init
-#     docker run -v=./data:/data archivebox:latest add 'https://example.com'
+#     docker run -v=$PWD/data:/data archivebox:latest archivebox init
+#     echo 'https://example.com' | docker run -v=$PWD/data:/data -i archivebox:latest archivebox add
 # Documentation:
 #     https://github.com/pirate/ArchiveBox/wiki/Docker#docker
 
 FROM python:3.8-slim-buster
+
 LABEL name="archivebox" \
       maintainer="Nick Sweeting <archivebox-git@sweeting.me>" \
-      version="0.4.3" \
       description="All-in-one personal internet archiving container"
-=======
-#     docker build github.com/pirate/ArchiveBox -t archivebox
-#     echo 'https://example.com' | docker run -i -v ./data:/data archivebox /bin/archive
-#     docker run -v ./data:/data archivebox /bin/archive 'https://example.com/some/rss/feed.xml'
-# Documentation:
-#     https://github.com/pirate/ArchiveBox/wiki/Docker#docker
 
-# TODO: bump to latest chrome and node version, confirm chrome doesn't hang on simple pages
-
-FROM node:11-slim
-LABEL maintainer="Nick Sweeting <archivebox-git@sweeting.me>"
->>>>>>> 10799e40
-
-ENV LANG=C.UTF-8 \
+ENV TZ=UTC \
     LANGUAGE=en_US:en \
     LC_ALL=C.UTF-8 \
+    LANG=C.UTF-8 \
     PYTHONIOENCODING=UTF-8 \
     PYTHONUNBUFFERED=1 \
     APT_KEY_DONT_WARN_ON_DANGEROUS_USAGE=1 \
@@ -36,15 +24,15 @@
     VENV_PATH=/venv \
     DATA_PATH=/data
 
-# Install latest chrome package and fonts to support major charsets (Chinese, Japanese, Arabic, Hebrew, Thai and a few others)
+# First install CLI utils and base deps, then Chrome + Fons
 RUN echo 'debconf debconf/frontend select Noninteractive' | debconf-set-selections \
     && apt-get update -qq \
     && apt-get install -qq -y --no-install-recommends \
-       apt-transport-https ca-certificates apt-utils gnupg gnupg2 libgconf-2-4 zlib1g-dev dumb-init \
-       wget curl youtube-dl jq git ffmpeg avconv \
-    && curl -sSL https://dl.google.com/linux/linux_signing_key.pub | apt-key add - \
+       apt-transport-https ca-certificates apt-utils gnupg gnupg2 libgconf-2-4 zlib1g-dev \
+       dumb-init jq git wget curl youtube-dl ffmpeg \
+    && curl -sSL "https://dl.google.com/linux/linux_signing_key.pub" | apt-key add - \
     && echo "deb https://dl.google.com/linux/chrome/deb/ stable main" > /etc/apt/sources.list.d/google-chrome.list \
-    && apt-get update \
+    && apt-get update -qq \
     && apt-get install -qq -y --no-install-recommends \
        google-chrome-stable \
        fontconfig \
@@ -55,48 +43,27 @@
        fonts-symbola \
        fonts-noto \
        fonts-freefont-ttf \
-    && rm -rf /var/lib/apt/lists/*
-
-# Add user so we don't need --no-sandbox to run chrome
-RUN groupadd -r archivebox && useradd -r -g archivebox -G audio,video archivebox \
-    && mkdir -p /home/archivebox/Downloads \
-    && chown -R archivebox:archivebox /home/archivebox
-
-WORKDIR "$CODE_PATH"
-ADD . "$CODE_PATH"
-VOLUME "$CODE_PATH"
-RUN chown -R archivebox:archivebox "$CODE_PATH"
-
-<<<<<<< HEAD
-ENV PATH="$VENV_PATH/bin:${PATH}"
-RUN python --version \
-    && python -m venv "$VENV_PATH" \
-    && pip install --upgrade pip \
-    && pip install -e . \
-    && chown -R archivebox:archivebox "$VENV_PATH"
-=======
-# Install the ArchiveBox repository and pip requirements
-COPY . /home/pptruser/app
-RUN mkdir -p /data \
-    && chown -R pptruser:pptruser /data \
-    && ln -s /data /home/pptruser/app/archivebox/output \
-    && ln -s /home/pptruser/app/bin/* /bin/ \
-    && ln -s /home/pptruser/app/bin/archivebox /bin/archive \
-    && chown -R pptruser:pptruser /home/pptruser/app/archivebox
-    # && pip3 install -r /home/pptruser/app/archivebox/requirements.txt
->>>>>>> 10799e40
-
-WORKDIR "$DATA_PATH"
-VOLUME "$DATA_PATH"
-RUN chown -R archivebox:archivebox "$DATA_PATH"
+    && rm -rf /var/lib/apt/lists/* \
+    && pip install --upgrade --no-cache-dir pip setuptools
 
 # Run everything from here on out as non-privileged user
-USER archivebox
+RUN groupadd --system archivebox \
+    && useradd --system --gid archivebox --groups audio,video archivebox
+
+ADD . "$CODE_PATH"
+WORKDIR "$CODE_PATH"
+ENV PATH="$VENV_PATH/bin:${PATH}"
+RUN python -m venv --clear --symlinks "$VENV_PATH" \
+    && pip install -e .
+
+VOLUME "$DATA_PATH"
+WORKDIR "$DATA_PATH"
+USER archivebox:archivebox
+EXPOSE 8000
 ENV CHROME_BINARY=google-chrome \
-    CHROME_SANDBOX=False \
-    OUTPUT_DIR="$DATA_PATH"
+    CHROME_SANDBOX=False
 
 RUN archivebox version
 
-ENTRYPOINT ["dumb-init", "--"]
-CMD ["archivebox"]+ENTRYPOINT ["dumb-init", "--", "archivebox"]
+CMD ["server", "0.0.0.0:8000"]