.DS_Store
<<<<<<< HEAD
venv
.venv
.docker-venv
data
=======
._*

__pycache__/
.mypy_cache/
archivebox.egg-info/
build/
dist/

# Dependency code
.venv                # main pipenv venv path
venv                 # old venv path, (no longer used)
archivebox/.venv     # old venv path, (no longer used)
archivebox/venv      # old venv path, (no longer used)


# Stateful data folders
data                 # main archivebox data folder
archivebox/output    # old output folder path (no longer used)
output               # old output folder path (no longer used)
>>>>>>> 10799e40
<|MERGE_RESOLUTION|>--- conflicted
+++ resolved
@@ -1,27 +1,16 @@
 .DS_Store
-<<<<<<< HEAD
-venv
-.venv
-.docker-venv
-data
-=======
 ._*
-
+*.pyc
 __pycache__/
 .mypy_cache/
-archivebox.egg-info/
+
+venv/
+.venv/
+.docker-venv/
+
+*.egg-info/
 build/
 dist/
 
-# Dependency code
-.venv                # main pipenv venv path
-venv                 # old venv path, (no longer used)
-archivebox/.venv     # old venv path, (no longer used)
-archivebox/venv      # old venv path, (no longer used)
-
-
-# Stateful data folders
-data                 # main archivebox data folder
-archivebox/output    # old output folder path (no longer used)
-output               # old output folder path (no longer used)
->>>>>>> 10799e40
+data/
+output/